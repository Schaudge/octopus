// !$*UTF8*$!
{
	archiveVersion = 1;
	classes = {
	};
	objectVersion = 46;
	objects = {

/* Begin PBXBuildFile section */
		CAA4DC251A81981400DD3E9A /* main.cpp in Sources */ = {isa = PBXBuildFile; fileRef = CAA4DC241A81981400DD3E9A /* main.cpp */; };
		CAA4DC321A82B36300DD3E9A /* README.md in Sources */ = {isa = PBXBuildFile; fileRef = CAA4DC311A82B36300DD3E9A /* README.md */; };
		CAA4DC341A83A2AB00DD3E9A /* Makefile in Sources */ = {isa = PBXBuildFile; fileRef = CAA4DC331A83A2AB00DD3E9A /* Makefile */; };
		CAA4DC351A83A39D00DD3E9A /* Octopus in CopyFiles */ = {isa = PBXBuildFile; fileRef = CAA4DC211A81981400DD3E9A /* Octopus */; };
		CAA4DC481A841B2600DD3E9A /* variant_factory.cpp in Sources */ = {isa = PBXBuildFile; fileRef = CAA4DC461A841B2600DD3E9A /* variant_factory.cpp */; };
		CAA4DC4D1A84304700DD3E9A /* variant.cpp in Sources */ = {isa = PBXBuildFile; fileRef = CAA4DC4C1A84304700DD3E9A /* variant.cpp */; };
<<<<<<< HEAD
		CAA4DC501A84333C00DD3E9A /* variant_prior_model.cpp in Sources */ = {isa = PBXBuildFile; fileRef = CAA4DC4E1A84333C00DD3E9A /* variant_prior_model.cpp */; };
		CAA4DC591A88155200DD3E9A /* gtest.framework in Frameworks */ = {isa = PBXBuildFile; fileRef = CAA4DC581A88155200DD3E9A /* gtest.framework */; };
=======
		D4907F3D1A851E5300639203 /* genome_region.cpp in Sources */ = {isa = PBXBuildFile; fileRef = D4907F3C1A851E5300639203 /* genome_region.cpp */; };
>>>>>>> 53e51574
/* End PBXBuildFile section */

/* Begin PBXCopyFilesBuildPhase section */
		CAA4DC1F1A81981400DD3E9A /* CopyFiles */ = {
			isa = PBXCopyFilesBuildPhase;
			buildActionMask = 2147483647;
			dstPath = /Users/danielcooke/Development/Octopus/bin;
			dstSubfolderSpec = 0;
			files = (
				CAA4DC351A83A39D00DD3E9A /* Octopus in CopyFiles */,
			);
			runOnlyForDeploymentPostprocessing = 1;
		};
/* End PBXCopyFilesBuildPhase section */

/* Begin PBXFileReference section */
		CAA4DC211A81981400DD3E9A /* Octopus */ = {isa = PBXFileReference; explicitFileType = "compiled.mach-o.executable"; includeInIndex = 0; path = Octopus; sourceTree = BUILT_PRODUCTS_DIR; };
		CAA4DC241A81981400DD3E9A /* main.cpp */ = {isa = PBXFileReference; lastKnownFileType = sourcecode.cpp.cpp; path = main.cpp; sourceTree = "<group>"; };
		CAA4DC301A82B28800DD3E9A /* .gitignore */ = {isa = PBXFileReference; fileEncoding = 4; lastKnownFileType = text; path = .gitignore; sourceTree = "<group>"; };
		CAA4DC311A82B36300DD3E9A /* README.md */ = {isa = PBXFileReference; fileEncoding = 4; lastKnownFileType = net.daringfireball.markdown; path = README.md; sourceTree = "<group>"; };
		CAA4DC331A83A2AB00DD3E9A /* Makefile */ = {isa = PBXFileReference; fileEncoding = 4; lastKnownFileType = sourcecode.make; path = Makefile; sourceTree = "<group>"; };
		CAA4DC391A83B16800DD3E9A /* conventions.txt */ = {isa = PBXFileReference; fileEncoding = 4; lastKnownFileType = text; path = conventions.txt; sourceTree = "<group>"; };
		CAA4DC3A1A83B4F800DD3E9A /* genotype.h */ = {isa = PBXFileReference; lastKnownFileType = sourcecode.c.h; path = genotype.h; sourceTree = "<group>"; };
		CAA4DC461A841B2600DD3E9A /* variant_factory.cpp */ = {isa = PBXFileReference; fileEncoding = 4; lastKnownFileType = sourcecode.cpp.cpp; path = variant_factory.cpp; sourceTree = "<group>"; };
		CAA4DC471A841B2600DD3E9A /* variant_factory.h */ = {isa = PBXFileReference; fileEncoding = 4; lastKnownFileType = sourcecode.c.h; path = variant_factory.h; sourceTree = "<group>"; };
		CAA4DC4C1A84304700DD3E9A /* variant.cpp */ = {isa = PBXFileReference; fileEncoding = 4; lastKnownFileType = sourcecode.cpp.cpp; path = variant.cpp; sourceTree = "<group>"; };
		CAA4DC511A84363A00DD3E9A /* genome_region.h */ = {isa = PBXFileReference; lastKnownFileType = sourcecode.c.h; path = genome_region.h; sourceTree = "<group>"; };
<<<<<<< HEAD
		CAA4DC581A88155200DD3E9A /* gtest.framework */ = {isa = PBXFileReference; lastKnownFileType = wrapper.framework; name = gtest.framework; path = "../../Library/Developer/Xcode/DerivedData/gtest-ajrcbcqoyqmdjjasuryflernxxlz/Build/Products/Debug/gtest.framework"; sourceTree = "<group>"; };
=======
		D4907F3A1A85180000639203 /* variant.h */ = {isa = PBXFileReference; lastKnownFileType = sourcecode.c.h; path = variant.h; sourceTree = "<group>"; };
		D4907F3B1A85188200639203 /* variant_tests.h */ = {isa = PBXFileReference; lastKnownFileType = sourcecode.c.h; path = variant_tests.h; sourceTree = SOURCE_ROOT; };
		D4907F3C1A851E5300639203 /* genome_region.cpp */ = {isa = PBXFileReference; fileEncoding = 4; lastKnownFileType = sourcecode.cpp.cpp; path = genome_region.cpp; sourceTree = "<group>"; };
>>>>>>> 53e51574
/* End PBXFileReference section */

/* Begin PBXFrameworksBuildPhase section */
		CAA4DC1E1A81981400DD3E9A /* Frameworks */ = {
			isa = PBXFrameworksBuildPhase;
			buildActionMask = 2147483647;
			files = (
				CAA4DC591A88155200DD3E9A /* gtest.framework in Frameworks */,
			);
			runOnlyForDeploymentPostprocessing = 0;
		};
/* End PBXFrameworksBuildPhase section */

/* Begin PBXGroup section */
		CAA4DC181A81981400DD3E9A = {
			isa = PBXGroup;
			children = (
				CAA4DC581A88155200DD3E9A /* gtest.framework */,
				CAA4DC361A83A3BA00DD3E9A /* bin */,
				CAA4DC331A83A2AB00DD3E9A /* Makefile */,
				CAA4DC311A82B36300DD3E9A /* README.md */,
				CAA4DC301A82B28800DD3E9A /* .gitignore */,
				CAA4DC2E1A8219DD00DD3E9A /* doc */,
				CAA4DC2D1A8219D900DD3E9A /* test */,
				CAA4DC2C1A8219CD00DD3E9A /* include */,
				CAA4DC2B1A8219C700DD3E9A /* lib */,
				CAA4DC231A81981400DD3E9A /* src */,
				CAA4DC221A81981400DD3E9A /* Products */,
			);
			sourceTree = "<group>";
		};
		CAA4DC221A81981400DD3E9A /* Products */ = {
			isa = PBXGroup;
			children = (
				CAA4DC211A81981400DD3E9A /* Octopus */,
			);
			name = Products;
			sourceTree = "<group>";
		};
		CAA4DC231A81981400DD3E9A /* src */ = {
			isa = PBXGroup;
			children = (
				CAA4DC3B1A83B64A00DD3E9A /* variants */,
				CAA4DC241A81981400DD3E9A /* main.cpp */,
				CAA4DC511A84363A00DD3E9A /* genome_region.h */,
				D4907F3C1A851E5300639203 /* genome_region.cpp */,
				CAA4DC3A1A83B4F800DD3E9A /* genotype.h */,
			);
			path = src;
			sourceTree = "<group>";
		};
		CAA4DC2B1A8219C700DD3E9A /* lib */ = {
			isa = PBXGroup;
			children = (
			);
			path = lib;
			sourceTree = "<group>";
		};
		CAA4DC2C1A8219CD00DD3E9A /* include */ = {
			isa = PBXGroup;
			children = (
			);
			path = include;
			sourceTree = "<group>";
		};
		CAA4DC2D1A8219D900DD3E9A /* test */ = {
			isa = PBXGroup;
			children = (
				D4907F3B1A85188200639203 /* variant_tests.h */,
			);
			path = test;
			sourceTree = "<group>";
		};
		CAA4DC2E1A8219DD00DD3E9A /* doc */ = {
			isa = PBXGroup;
			children = (
				CAA4DC391A83B16800DD3E9A /* conventions.txt */,
			);
			path = doc;
			sourceTree = "<group>";
		};
		CAA4DC361A83A3BA00DD3E9A /* bin */ = {
			isa = PBXGroup;
			children = (
			);
			path = bin;
			sourceTree = "<group>";
		};
		CAA4DC3B1A83B64A00DD3E9A /* variants */ = {
			isa = PBXGroup;
			children = (
				D4907F3A1A85180000639203 /* variant.h */,
				CAA4DC4C1A84304700DD3E9A /* variant.cpp */,
				CAA4DC471A841B2600DD3E9A /* variant_factory.h */,
				CAA4DC461A841B2600DD3E9A /* variant_factory.cpp */,
			);
			name = variants;
			sourceTree = "<group>";
		};
/* End PBXGroup section */

/* Begin PBXNativeTarget section */
		CAA4DC201A81981400DD3E9A /* Octopus */ = {
			isa = PBXNativeTarget;
			buildConfigurationList = CAA4DC281A81981400DD3E9A /* Build configuration list for PBXNativeTarget "Octopus" */;
			buildPhases = (
				CAA4DC1D1A81981400DD3E9A /* Sources */,
				CAA4DC1E1A81981400DD3E9A /* Frameworks */,
				CAA4DC1F1A81981400DD3E9A /* CopyFiles */,
			);
			buildRules = (
			);
			dependencies = (
			);
			name = Octopus;
			productName = Octopus;
			productReference = CAA4DC211A81981400DD3E9A /* Octopus */;
			productType = "com.apple.product-type.tool";
		};
/* End PBXNativeTarget section */

/* Begin PBXProject section */
		CAA4DC191A81981400DD3E9A /* Project object */ = {
			isa = PBXProject;
			attributes = {
				LastUpgradeCheck = 0610;
				ORGANIZATIONNAME = "Oxford University";
				TargetAttributes = {
					CAA4DC201A81981400DD3E9A = {
						CreatedOnToolsVersion = 6.1.1;
					};
				};
			};
			buildConfigurationList = CAA4DC1C1A81981400DD3E9A /* Build configuration list for PBXProject "Octopus" */;
			compatibilityVersion = "Xcode 3.2";
			developmentRegion = English;
			hasScannedForEncodings = 0;
			knownRegions = (
				en,
			);
			mainGroup = CAA4DC181A81981400DD3E9A;
			productRefGroup = CAA4DC221A81981400DD3E9A /* Products */;
			projectDirPath = "";
			projectRoot = "";
			targets = (
				CAA4DC201A81981400DD3E9A /* Octopus */,
			);
		};
/* End PBXProject section */

/* Begin PBXSourcesBuildPhase section */
		CAA4DC1D1A81981400DD3E9A /* Sources */ = {
			isa = PBXSourcesBuildPhase;
			buildActionMask = 2147483647;
			files = (
				CAA4DC481A841B2600DD3E9A /* variant_factory.cpp in Sources */,
				CAA4DC4D1A84304700DD3E9A /* variant.cpp in Sources */,
				D4907F3D1A851E5300639203 /* genome_region.cpp in Sources */,
				CAA4DC341A83A2AB00DD3E9A /* Makefile in Sources */,
				CAA4DC321A82B36300DD3E9A /* README.md in Sources */,
				CAA4DC251A81981400DD3E9A /* main.cpp in Sources */,
			);
			runOnlyForDeploymentPostprocessing = 0;
		};
/* End PBXSourcesBuildPhase section */

/* Begin XCBuildConfiguration section */
		CAA4DC261A81981400DD3E9A /* Debug */ = {
			isa = XCBuildConfiguration;
			buildSettings = {
				ALWAYS_SEARCH_USER_PATHS = NO;
				CLANG_CXX_LANGUAGE_STANDARD = "gnu++0x";
				CLANG_CXX_LIBRARY = "libc++";
				CLANG_ENABLE_MODULES = YES;
				CLANG_ENABLE_OBJC_ARC = YES;
				CLANG_WARN_BOOL_CONVERSION = YES;
				CLANG_WARN_CONSTANT_CONVERSION = YES;
				CLANG_WARN_DIRECT_OBJC_ISA_USAGE = YES_ERROR;
				CLANG_WARN_EMPTY_BODY = YES;
				CLANG_WARN_ENUM_CONVERSION = YES;
				CLANG_WARN_INT_CONVERSION = YES;
				CLANG_WARN_OBJC_ROOT_CLASS = YES_ERROR;
				CLANG_WARN_UNREACHABLE_CODE = YES;
				CLANG_WARN__DUPLICATE_METHOD_MATCH = YES;
				COPY_PHASE_STRIP = NO;
				ENABLE_STRICT_OBJC_MSGSEND = YES;
				GCC_C_LANGUAGE_STANDARD = gnu99;
				GCC_DYNAMIC_NO_PIC = NO;
				GCC_OPTIMIZATION_LEVEL = 0;
				GCC_PREPROCESSOR_DEFINITIONS = (
					"DEBUG=1",
					"$(inherited)",
				);
				GCC_SYMBOLS_PRIVATE_EXTERN = NO;
				GCC_WARN_64_TO_32_BIT_CONVERSION = YES;
				GCC_WARN_ABOUT_RETURN_TYPE = YES_ERROR;
				GCC_WARN_UNDECLARED_SELECTOR = YES;
				GCC_WARN_UNINITIALIZED_AUTOS = YES_AGGRESSIVE;
				GCC_WARN_UNUSED_FUNCTION = YES;
				GCC_WARN_UNUSED_VARIABLE = YES;
				MACOSX_DEPLOYMENT_TARGET = 10.10;
				MTL_ENABLE_DEBUG_INFO = YES;
				ONLY_ACTIVE_ARCH = YES;
				SDKROOT = macosx;
			};
			name = Debug;
		};
		CAA4DC271A81981400DD3E9A /* Release */ = {
			isa = XCBuildConfiguration;
			buildSettings = {
				ALWAYS_SEARCH_USER_PATHS = NO;
				CLANG_CXX_LANGUAGE_STANDARD = "gnu++0x";
				CLANG_CXX_LIBRARY = "libc++";
				CLANG_ENABLE_MODULES = YES;
				CLANG_ENABLE_OBJC_ARC = YES;
				CLANG_WARN_BOOL_CONVERSION = YES;
				CLANG_WARN_CONSTANT_CONVERSION = YES;
				CLANG_WARN_DIRECT_OBJC_ISA_USAGE = YES_ERROR;
				CLANG_WARN_EMPTY_BODY = YES;
				CLANG_WARN_ENUM_CONVERSION = YES;
				CLANG_WARN_INT_CONVERSION = YES;
				CLANG_WARN_OBJC_ROOT_CLASS = YES_ERROR;
				CLANG_WARN_UNREACHABLE_CODE = YES;
				CLANG_WARN__DUPLICATE_METHOD_MATCH = YES;
				COPY_PHASE_STRIP = YES;
				DEBUG_INFORMATION_FORMAT = "dwarf-with-dsym";
				ENABLE_NS_ASSERTIONS = NO;
				ENABLE_STRICT_OBJC_MSGSEND = YES;
				GCC_C_LANGUAGE_STANDARD = gnu99;
				GCC_WARN_64_TO_32_BIT_CONVERSION = YES;
				GCC_WARN_ABOUT_RETURN_TYPE = YES_ERROR;
				GCC_WARN_UNDECLARED_SELECTOR = YES;
				GCC_WARN_UNINITIALIZED_AUTOS = YES_AGGRESSIVE;
				GCC_WARN_UNUSED_FUNCTION = YES;
				GCC_WARN_UNUSED_VARIABLE = YES;
				MACOSX_DEPLOYMENT_TARGET = 10.10;
				MTL_ENABLE_DEBUG_INFO = NO;
				SDKROOT = macosx;
			};
			name = Release;
		};
		CAA4DC291A81981400DD3E9A /* Debug */ = {
			isa = XCBuildConfiguration;
			buildSettings = {
<<<<<<< HEAD
				FRAMEWORK_SEARCH_PATHS = (
					"$(inherited)",
					"$(USER_LIBRARY_DIR)/Developer/Xcode/DerivedData/gtest-ajrcbcqoyqmdjjasuryflernxxlz/Build/Products/Debug",
				);
=======
				CLANG_CXX_LANGUAGE_STANDARD = "c++14";
>>>>>>> 53e51574
				PRODUCT_NAME = "$(TARGET_NAME)";
			};
			name = Debug;
		};
		CAA4DC2A1A81981400DD3E9A /* Release */ = {
			isa = XCBuildConfiguration;
			buildSettings = {
<<<<<<< HEAD
				FRAMEWORK_SEARCH_PATHS = (
					"$(inherited)",
					"$(USER_LIBRARY_DIR)/Developer/Xcode/DerivedData/gtest-ajrcbcqoyqmdjjasuryflernxxlz/Build/Products/Debug",
				);
=======
				CLANG_CXX_LANGUAGE_STANDARD = "c++14";
>>>>>>> 53e51574
				PRODUCT_NAME = "$(TARGET_NAME)";
			};
			name = Release;
		};
/* End XCBuildConfiguration section */

/* Begin XCConfigurationList section */
		CAA4DC1C1A81981400DD3E9A /* Build configuration list for PBXProject "Octopus" */ = {
			isa = XCConfigurationList;
			buildConfigurations = (
				CAA4DC261A81981400DD3E9A /* Debug */,
				CAA4DC271A81981400DD3E9A /* Release */,
			);
			defaultConfigurationIsVisible = 0;
			defaultConfigurationName = Release;
		};
		CAA4DC281A81981400DD3E9A /* Build configuration list for PBXNativeTarget "Octopus" */ = {
			isa = XCConfigurationList;
			buildConfigurations = (
				CAA4DC291A81981400DD3E9A /* Debug */,
				CAA4DC2A1A81981400DD3E9A /* Release */,
			);
			defaultConfigurationIsVisible = 0;
			defaultConfigurationName = Release;
		};
/* End XCConfigurationList section */
	};
	rootObject = CAA4DC191A81981400DD3E9A /* Project object */;
}<|MERGE_RESOLUTION|>--- conflicted
+++ resolved
@@ -13,12 +13,8 @@
 		CAA4DC351A83A39D00DD3E9A /* Octopus in CopyFiles */ = {isa = PBXBuildFile; fileRef = CAA4DC211A81981400DD3E9A /* Octopus */; };
 		CAA4DC481A841B2600DD3E9A /* variant_factory.cpp in Sources */ = {isa = PBXBuildFile; fileRef = CAA4DC461A841B2600DD3E9A /* variant_factory.cpp */; };
 		CAA4DC4D1A84304700DD3E9A /* variant.cpp in Sources */ = {isa = PBXBuildFile; fileRef = CAA4DC4C1A84304700DD3E9A /* variant.cpp */; };
-<<<<<<< HEAD
 		CAA4DC501A84333C00DD3E9A /* variant_prior_model.cpp in Sources */ = {isa = PBXBuildFile; fileRef = CAA4DC4E1A84333C00DD3E9A /* variant_prior_model.cpp */; };
 		CAA4DC591A88155200DD3E9A /* gtest.framework in Frameworks */ = {isa = PBXBuildFile; fileRef = CAA4DC581A88155200DD3E9A /* gtest.framework */; };
-=======
-		D4907F3D1A851E5300639203 /* genome_region.cpp in Sources */ = {isa = PBXBuildFile; fileRef = D4907F3C1A851E5300639203 /* genome_region.cpp */; };
->>>>>>> 53e51574
 /* End PBXBuildFile section */
 
 /* Begin PBXCopyFilesBuildPhase section */
@@ -46,13 +42,7 @@
 		CAA4DC471A841B2600DD3E9A /* variant_factory.h */ = {isa = PBXFileReference; fileEncoding = 4; lastKnownFileType = sourcecode.c.h; path = variant_factory.h; sourceTree = "<group>"; };
 		CAA4DC4C1A84304700DD3E9A /* variant.cpp */ = {isa = PBXFileReference; fileEncoding = 4; lastKnownFileType = sourcecode.cpp.cpp; path = variant.cpp; sourceTree = "<group>"; };
 		CAA4DC511A84363A00DD3E9A /* genome_region.h */ = {isa = PBXFileReference; lastKnownFileType = sourcecode.c.h; path = genome_region.h; sourceTree = "<group>"; };
-<<<<<<< HEAD
 		CAA4DC581A88155200DD3E9A /* gtest.framework */ = {isa = PBXFileReference; lastKnownFileType = wrapper.framework; name = gtest.framework; path = "../../Library/Developer/Xcode/DerivedData/gtest-ajrcbcqoyqmdjjasuryflernxxlz/Build/Products/Debug/gtest.framework"; sourceTree = "<group>"; };
-=======
-		D4907F3A1A85180000639203 /* variant.h */ = {isa = PBXFileReference; lastKnownFileType = sourcecode.c.h; path = variant.h; sourceTree = "<group>"; };
-		D4907F3B1A85188200639203 /* variant_tests.h */ = {isa = PBXFileReference; lastKnownFileType = sourcecode.c.h; path = variant_tests.h; sourceTree = SOURCE_ROOT; };
-		D4907F3C1A851E5300639203 /* genome_region.cpp */ = {isa = PBXFileReference; fileEncoding = 4; lastKnownFileType = sourcecode.cpp.cpp; path = genome_region.cpp; sourceTree = "<group>"; };
->>>>>>> 53e51574
 /* End PBXFileReference section */
 
 /* Begin PBXFrameworksBuildPhase section */
@@ -297,14 +287,10 @@
 		CAA4DC291A81981400DD3E9A /* Debug */ = {
 			isa = XCBuildConfiguration;
 			buildSettings = {
-<<<<<<< HEAD
 				FRAMEWORK_SEARCH_PATHS = (
 					"$(inherited)",
 					"$(USER_LIBRARY_DIR)/Developer/Xcode/DerivedData/gtest-ajrcbcqoyqmdjjasuryflernxxlz/Build/Products/Debug",
 				);
-=======
-				CLANG_CXX_LANGUAGE_STANDARD = "c++14";
->>>>>>> 53e51574
 				PRODUCT_NAME = "$(TARGET_NAME)";
 			};
 			name = Debug;
@@ -312,14 +298,10 @@
 		CAA4DC2A1A81981400DD3E9A /* Release */ = {
 			isa = XCBuildConfiguration;
 			buildSettings = {
-<<<<<<< HEAD
 				FRAMEWORK_SEARCH_PATHS = (
 					"$(inherited)",
 					"$(USER_LIBRARY_DIR)/Developer/Xcode/DerivedData/gtest-ajrcbcqoyqmdjjasuryflernxxlz/Build/Products/Debug",
 				);
-=======
-				CLANG_CXX_LANGUAGE_STANDARD = "c++14";
->>>>>>> 53e51574
 				PRODUCT_NAME = "$(TARGET_NAME)";
 			};
 			name = Release;
