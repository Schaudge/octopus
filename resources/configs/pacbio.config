### Author: Daniel Cooke (dcooke@well.ox.ac.uk)
### Date: 19/06/2019
### Octopus version: v0.6.3-beta

<<<<<<< HEAD
# Fragment long reads into linked chunks
max-read-length=200
split-long-reads=yes
read-linkage=LINKED
=======
variant-discovery-mode=PACBIO

ignore-pileup-candidates-from-misaligned-read=no
>>>>>>> 8e40a1bc

# Reset all base qualities as PacBio doesn't assign them
max-base-quality=25

# Setup variant discovery for noisy reads
variant-discovery-protocol=PACBIO
ignore-pileup-candidates-from-misaligned-reads=no
max-region-to-assemble=200
min-bubble-score=5

# Setup likelihood model for noisy reads
max-indel-errors=64 # Increase band size of pair HMM
sequence-error-model=.pacbio
model-mapping-quality=no # Mapping quality is not well calibrated for long reads

use-calling-reads-for-filtering=yes<|MERGE_RESOLUTION|>--- conflicted
+++ resolved
@@ -2,16 +2,12 @@
 ### Date: 19/06/2019
 ### Octopus version: v0.6.3-beta
 
-<<<<<<< HEAD
 # Fragment long reads into linked chunks
 max-read-length=200
 split-long-reads=yes
 read-linkage=LINKED
-=======
+
 variant-discovery-mode=PACBIO
-
-ignore-pileup-candidates-from-misaligned-read=no
->>>>>>> 8e40a1bc
 
 # Reset all base qualities as PacBio doesn't assign them
 max-base-quality=25
