--- conflicted
+++ resolved
@@ -55,24 +55,6 @@
     return has_called_alt_allele(call, sample);
 }
 
-<<<<<<< HEAD
-=======
-auto find_duplicate_overlapped_reads(const ReadContainer& reads, const GenomicRegion& region)
-{
-    const auto overlapped_reads = overlap_range(reads, region);
-    const auto duplicate_itrs = find_duplicate_reads(std::cbegin(overlapped_reads), std::cend(overlapped_reads));
-    std::vector<std::vector<AlignedRead>> result {};
-    result.reserve(duplicate_itrs.size());
-    for (const auto& itrs : duplicate_itrs) {
-        std::vector<AlignedRead> dups {};
-        dups.reserve(itrs.size());
-        std::transform(std::cbegin(itrs), std::cend(itrs), std::back_inserter(dups), [] (auto itr) { return *itr; });
-        result.push_back(std::move(dups));
-    }
-    return result;
-}
-
->>>>>>> 7f1abb4a
 bool other_segments_equal(const AlignedRead& lhs, const AlignedRead& rhs) noexcept
 {
     if (lhs.has_other_segment()) {
@@ -100,55 +82,22 @@
     return std::find_if(std::cbegin(duplicate_reads), std::cend(duplicate_reads), is_duplicate) != std::cend(duplicate_reads);
 }
 
-<<<<<<< HEAD
-auto count_duplicate_support(const std::vector<AlignedRead>& duplicate_reads, const std::vector<Allele>& alleles, const AlleleSupportMap& allele_support)
-{
-    unsigned min_support {}, result {};
-    for (const auto& allele : alleles) {
-        const auto& support = allele_support.at(allele);
-        if (min_support == 0 || support.size() < min_support) {
-            const auto is_duplicate_helper = [&] (const auto& read) { return is_duplicate(read, duplicate_reads); };
-            result = std::count_if(std::cbegin(support), std::cend(support), is_duplicate_helper);
-            min_support = support.size();
-            if (result > 1) --result; // One 'duplicate' read is not actually a duplicate
-        }
-    }
-    return result;
-}
-
-=======
->>>>>>> 7f1abb4a
 } // namespace
 
 Measure::ResultType DuplicateAlleleDepth::do_evaluate(const VcfRecord& call, const FacetMap& facets) const
 {
     const auto& samples = get_value<Samples>(facets.at("Samples"));
-<<<<<<< HEAD
     const auto& reads = get_value<ReadsSummary>(facets.at("ReadsSummary"));
     const auto& alleles = get_value<Alleles>(facets.at("Alleles"));
     const auto& assignments = get_value<ReadAssignments>(facets.at("ReadAssignments")).alleles;
-    std::vector<boost::optional<int>> result {};
-    result.reserve(samples.size());
-    for (const auto& sample : samples) {
-        boost::optional<int> sample_result {};
-        if (is_evaluable(call, sample)) {
-            sample_result = 0;
-            const auto sample_alleles = get_alt(alleles, call, sample);
-            const auto& allele_support = assignments.at(sample);
-            for (const auto& duplicates : overlap_range(reads.at(sample).duplicates, call)) {
-                *sample_result += count_duplicate_support(duplicates.reads, sample_alleles, allele_support);
-=======
-    const auto& reads = get_value<OverlappingReads>(facets.at("OverlappingReads"));
-    const auto& assignments = get_value<ReadAssignments>(facets.at("ReadAssignments"));
     Array<Optional<Array<ValueType>>> result(samples.size());
     for (std::size_t s {0}; s < samples.size(); ++s) {
         const auto& sample = samples[s];
         if (is_evaluable(call, sample)) {
-            const auto alleles = get_called_alt_alleles(call, sample);
             result[s] = Array<ValueType>(alleles.size(), std::size_t {0});
-            const auto duplicate_reads = find_duplicate_overlapped_reads(reads.at(sample), mapped_region(call));
+            const auto& duplicate_reads = overlap_range(reads.at(sample.duplicates, call));
             if (!duplicate_reads.empty()) {
-                const auto allele_support = compute_allele_support(alleles, assignments, sample);
+                const auto& allele_support = assignments.at(sample);
                 const auto compute_duplicate_support = [&] (const auto& allele) {
                     const auto& support = allele_support.at(allele);
                     std::size_t result {0};
@@ -161,7 +110,6 @@
                     return result;
                 };
                 std::transform(std::cbegin(alleles), std::cend(alleles), std::begin(*result[s]), compute_duplicate_support);
->>>>>>> 7f1abb4a
             }
         }
     }
