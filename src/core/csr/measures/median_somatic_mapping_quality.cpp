--- conflicted
+++ resolved
@@ -121,27 +121,17 @@
         const auto& genotypes = get_value<Genotypes>(facets.at("Genotypes"));
         const auto somatic_haplotypes = get_somatic_haplotypes(call, genotypes, somatic_samples, normal_samples);
         if (somatic_haplotypes.empty()) return result;
-<<<<<<< HEAD
         const auto& assignments = get_value<ReadAssignments>(facets.at("ReadAssignments")).haplotypes;
-        std::transform(std::cbegin(samples), std::cend(samples), std::begin(result), [&] (const auto& sample) -> boost::optional<int> {
-=======
-        const auto& assignments = get_value<ReadAssignments>(facets.at("ReadAssignments")).support;
         for (std::size_t s {0}; s < samples.size(); ++s) {
             const auto& sample = samples[s];
->>>>>>> 7f1abb4a
             if (normal_samples.empty()
                 || std::find(std::cbegin(somatic_samples), std::cend(somatic_samples), sample) != std::cend(somatic_samples)) {
                 std::vector<AlignedRead::MappingQuality> somatic_mqs {};
                 for (const auto& haplotype : somatic_haplotypes) {
-<<<<<<< HEAD
                     if (assignments.at(sample).assigned_wrt_reference.count(haplotype) == 0) {
-                        return boost::none; // TODO: This should never happen...
-=======
-                    if (assignments.at(sample).count(haplotype) == 0) {
                         // TODO: This should never happen...
                         somatic_mqs.clear();
                         break;
->>>>>>> 7f1abb4a
                     }
                     const auto& somatic_support = assignments.at(sample).assigned_wrt_reference.at(haplotype);
                     somatic_mqs.reserve(somatic_mqs.size() + somatic_support.size());
