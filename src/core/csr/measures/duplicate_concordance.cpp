--- conflicted
+++ resolved
@@ -121,21 +121,14 @@
 Measure::ResultType DuplicateConcordance::do_evaluate(const VcfRecord& call, const FacetMap& facets) const
 {
     const auto& samples = get_value<Samples>(facets.at("Samples"));
-<<<<<<< HEAD
     const auto& reads = get_value<ReadsSummary>(facets.at("ReadsSummary"));
     const auto& alleles = get_value<Alleles>(facets.at("Alleles"));
     const auto& assignments = get_value<ReadAssignments>(facets.at("ReadAssignments")).alleles;
-    std::vector<boost::optional<double>> result {};
-=======
-    const auto& reads = get_value<OverlappingReads>(facets.at("OverlappingReads"));
-    const auto& assignments = get_value<ReadAssignments>(facets.at("ReadAssignments"));
     Array<Optional<ValueType>> result {};
->>>>>>> 7f1abb4a
     result.reserve(samples.size());
     for (const auto& sample : samples) {
         Optional<ValueType> sample_result {};
         if (has_called_alt_allele(call, sample)) {
-<<<<<<< HEAD
             const auto sample_alleles = get_all(alleles, call, sample);
             const auto& allele_support = assignments.at(sample);
             AlleleSupportNameSets supporting_read_name {};
@@ -149,18 +142,8 @@
             }
             for (const auto& duplicates : overlap_range(reads.at(sample).duplicates, call)) {
                 const auto concordance = calculate_support_concordance(duplicates.reads, supporting_read_name);
-                if (!sample_result || concordance < *sample_result) {
+                if (!sample_result || concordance < boost::get<double>(*sample_result)) {
                     sample_result = concordance;
-=======
-            const auto duplicate_reads = find_duplicate_overlapped_reads(reads.at(sample), mapped_region(call));
-            if (!duplicate_reads.empty()) {
-                const auto allele_support = compute_allele_support(get_called_alleles(call, sample).first, assignments, sample);
-                for (const auto& duplicates : duplicate_reads) {
-                    const auto concordance = calculate_support_concordance(duplicates, allele_support);
-                    if (!sample_result || concordance < boost::get<double>(*sample_result)) {
-                        sample_result = concordance;
-                    }
->>>>>>> 7f1abb4a
                 }
                 if (supporting_read_name.size() < 2) break;
                 if (concordance < 1e-3) break;
