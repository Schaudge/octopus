--- conflicted
+++ resolved
@@ -125,28 +125,13 @@
 Measure::ResultType ReadTailBias::do_evaluate(const VcfRecord& call, const FacetMap& facets) const
 {
     const auto& samples = get_value<Samples>(facets.at("Samples"));
-<<<<<<< HEAD
     const auto& alleles = get_value<Alleles>(facets.at("Alleles"));
     const auto& assignments = get_value<ReadAssignments>(facets.at("ReadAssignments")).alleles;
-    std::vector<double> result {};
-    result.reserve(samples.size());
-    const TailDefinition tail_def {tail_fraction_};
-    for (const auto& sample : samples) {
-        result.push_back(calculate_max_tail_bias(get_all(alleles, call, sample), assignments.at(sample), tail_def));
-=======
-    const auto& assignments = get_value<ReadAssignments>(facets.at("ReadAssignments"));
     Array<ValueType> result {};
     result.reserve(samples.size());
     const TailDefinition tail_def {tail_fraction_};
     for (const auto& sample : samples) {
-        const auto alleles = get_called_alleles(call, sample).first;
-        double tail_bias {0};
-        if (!alleles.empty()) {
-            const auto allele_support = compute_allele_support(alleles, assignments, sample);
-            tail_bias = calculate_max_tail_bias(allele_support, tail_def);
-        }
-        result.emplace_back(tail_bias);
->>>>>>> 7f1abb4a
+        result.emplace_back(calculate_max_tail_bias(get_all(alleles, call, sample), assignments.at(sample), tail_def));
     }
     return result;
 }
