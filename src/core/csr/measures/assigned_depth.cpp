// Copyright (c) 2015-2020 Daniel Cooke
// Use of this source code is governed by the MIT license that can be found in the LICENSE file.

#include "assigned_depth.hpp"

#include <numeric>
#include <algorithm>
#include <iterator>

#include <boost/variant.hpp>

#include "core/types/allele.hpp"
#include "io/variant/vcf_record.hpp"
#include "../facets/samples.hpp"
#include "../facets/alleles.hpp"
#include "../facets/read_assignments.hpp"

namespace octopus { namespace csr {

const std::string AssignedDepth::name_ = "ADP";

std::unique_ptr<Measure> AssignedDepth::do_clone() const
{
    return std::make_unique<AssignedDepth>(*this);
}

Measure::ValueType AssignedDepth::get_value_type() const
{
    return std::size_t {};
}

namespace {

<<<<<<< HEAD
auto sum_support_counts(const std::vector<Allele>& alleles, const AlleleSupportMap& support)
=======
template <typename Map>
auto sum_value_sizes(const Map& map) noexcept
>>>>>>> 7f1abb4a
{
    const auto add_support_count = [&] (auto total, const auto& allele) { return total + support.at(allele).size(); };
    return std::accumulate(std::cbegin(alleles), std::cend(alleles), std::size_t {0}, add_support_count);
}

} // namespace

Measure::ResultType AssignedDepth::do_evaluate(const VcfRecord& call, const FacetMap& facets) const
{
    const auto& samples = get_value<Samples>(facets.at("Samples"));
    const auto& alleles = get_value<Alleles>(facets.at("Alleles"));
<<<<<<< HEAD
    const auto& assignments = get_value<ReadAssignments>(facets.at("ReadAssignments")).alleles;
    std::vector<std::size_t> result {};
    result.reserve(samples.size());
    for (const auto& sample : samples) {
        const auto sample_alleles = get_all(alleles, call, sample);
        result.push_back(sum_support_counts(sample_alleles, assignments.at(sample)));
=======
    const auto& assignments = get_value<ReadAssignments>(facets.at("ReadAssignments"));
    Array<ValueType> result {};
    result.reserve(samples.size());
    for (const auto& sample : samples) {
        const auto sample_alleles = copy_overlapped(alleles.at(sample), call);
        const auto allele_support = compute_allele_support(sample_alleles, assignments, sample);
        result.emplace_back(sum_value_sizes(allele_support));
>>>>>>> 7f1abb4a
    }
    return result;
}

Measure::ResultCardinality AssignedDepth::do_cardinality() const noexcept
{
    return ResultCardinality::samples;
}

const std::string& AssignedDepth::do_name() const
{
    return name_;
}

std::string AssignedDepth::do_describe() const
{
    return "Number of reads overlapping the position that could be assigned to an allele";
}

std::vector<std::string> AssignedDepth::do_requirements() const
{
    return {"Samples", "Alleles", "ReadAssignments"};
}
    
} // namespace csr
} // namespace octopus<|MERGE_RESOLUTION|>--- conflicted
+++ resolved
@@ -31,12 +31,7 @@
 
 namespace {
 
-<<<<<<< HEAD
 auto sum_support_counts(const std::vector<Allele>& alleles, const AlleleSupportMap& support)
-=======
-template <typename Map>
-auto sum_value_sizes(const Map& map) noexcept
->>>>>>> 7f1abb4a
 {
     const auto add_support_count = [&] (auto total, const auto& allele) { return total + support.at(allele).size(); };
     return std::accumulate(std::cbegin(alleles), std::cend(alleles), std::size_t {0}, add_support_count);
@@ -48,22 +43,12 @@
 {
     const auto& samples = get_value<Samples>(facets.at("Samples"));
     const auto& alleles = get_value<Alleles>(facets.at("Alleles"));
-<<<<<<< HEAD
     const auto& assignments = get_value<ReadAssignments>(facets.at("ReadAssignments")).alleles;
-    std::vector<std::size_t> result {};
+    Array<ValueType> result {};
     result.reserve(samples.size());
     for (const auto& sample : samples) {
         const auto sample_alleles = get_all(alleles, call, sample);
-        result.push_back(sum_support_counts(sample_alleles, assignments.at(sample)));
-=======
-    const auto& assignments = get_value<ReadAssignments>(facets.at("ReadAssignments"));
-    Array<ValueType> result {};
-    result.reserve(samples.size());
-    for (const auto& sample : samples) {
-        const auto sample_alleles = copy_overlapped(alleles.at(sample), call);
-        const auto allele_support = compute_allele_support(sample_alleles, assignments, sample);
-        result.emplace_back(sum_value_sizes(allele_support));
->>>>>>> 7f1abb4a
+        result.emplace_back(sum_support_counts(sample_alleles, assignments.at(sample)));
     }
     return result;
 }
