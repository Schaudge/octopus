// Copyright (c) 2015-2018 Daniel Cooke
// Use of this source code is governed by the MIT license that can be found in the LICENSE file.

#include "measure_factory.hpp"

#include <unordered_map>
#include <functional>

#include "measures_fwd.hpp"
#include "exceptions/user_error.hpp"

namespace octopus { namespace csr {

using MeasureMakerMap = std::unordered_map<std::string, std::function<MeasureWrapper()>>;

void init(MeasureMakerMap& measure_makers)
{
    measure_makers[name<AlleleFrequency>()]          = [] () { return make_wrapped_measure<AlleleFrequency>(); };
    measure_makers[name<Depth>()]                    = [] () { return make_wrapped_measure<Depth>(); };
    measure_makers[name<MappingQualityDivergence>()] = [] () { return make_wrapped_measure<MappingQualityDivergence>(); };
    measure_makers[name<MappingQualityZeroCount>()]  = [] () { return make_wrapped_measure<MappingQualityZeroCount>(); };
    measure_makers[name<MeanMappingQuality>()]       = [] () { return make_wrapped_measure<MeanMappingQuality>(); };
    measure_makers[name<ModelPosterior>()]           = [] () { return make_wrapped_measure<ModelPosterior>(); };
    measure_makers[name<Quality>()]                  = [] () { return make_wrapped_measure<Quality>(); };
    measure_makers[name<QualityByDepth>()]           = [] () { return make_wrapped_measure<QualityByDepth>(); };
    measure_makers[name<GenotypeQuality>()]          = [] () { return make_wrapped_measure<GenotypeQuality>(); };
    measure_makers[name<StrandBias>()]               = [] () { return make_wrapped_measure<StrandBias>(); };
    measure_makers[name<GCContent>()]                = [] () { return make_wrapped_measure<GCContent>(); };
    measure_makers[name<FilteredReadFraction>()]     = [] () { return make_wrapped_measure<FilteredReadFraction>(); };
    measure_makers[name<ClippedReadFraction>()]      = [] () { return make_wrapped_measure<ClippedReadFraction>(); };
    measure_makers[name<IsDenovo>()]                 = [] () { return make_wrapped_measure<IsDenovo>(); };
    measure_makers[name<IsSomatic>()]                = [] () { return make_wrapped_measure<IsSomatic>(); };
    measure_makers[name<AmbiguousReadFraction>()]    = [] () { return make_wrapped_measure<AmbiguousReadFraction>(); };
    measure_makers[name<MedianBaseQuality>()]        = [] () { return make_wrapped_measure<MedianBaseQuality>(); };
<<<<<<< HEAD
    measure_makers[name<MismatchCount>()]            = [] () { return make_wrapped_measure<MismatchCount>(); };
    measure_makers[name<MismatchFraction>()]         = [] () { return make_wrapped_measure<MismatchFraction>(); };
    measure_makers[name<IsRefcall>()]                = [] () { return make_wrapped_measure<IsRefcall>(); };
    measure_makers[name<SomaticContamination>()]     = [] () { return make_wrapped_measure<SomaticContamination>(); };
    measure_makers[name<ReadPositionBias>()]         = [] () { return make_wrapped_measure<ReadPositionBias>(); };
=======
    measure_makers[name<AltAlleleCount>()]           = [] () { return make_wrapped_measure<AltAlleleCount>(); };
    measure_makers[name<Realignments>()]             = [] () { return make_wrapped_measure<Realignments>(); };
>>>>>>> 58fac5f5
}

class UnknownMeasure : public UserError
{
    std::string name_;
    std::string do_where() const override { return "make_measure"; }
    std::string do_why() const override
    {
        return name_ + std::string {" is not a valid measure"};
    }
    std::string do_help() const override
    {
        return "See the documentation for valid measures";
    }
public:
    UnknownMeasure(std::string name) : name_ {std::move(name)} {}
};

MeasureWrapper make_measure(const std::string& name)
{
    static MeasureMakerMap measure_makers {};
    if (measure_makers.empty()) {
        init(measure_makers);
    }
    if (measure_makers.count(name) == 0) {
        throw UnknownMeasure {name};
    }
    return measure_makers.at(name)();
}

} // namespace csr
} // namespace octopus<|MERGE_RESOLUTION|>--- conflicted
+++ resolved
@@ -32,16 +32,12 @@
     measure_makers[name<IsSomatic>()]                = [] () { return make_wrapped_measure<IsSomatic>(); };
     measure_makers[name<AmbiguousReadFraction>()]    = [] () { return make_wrapped_measure<AmbiguousReadFraction>(); };
     measure_makers[name<MedianBaseQuality>()]        = [] () { return make_wrapped_measure<MedianBaseQuality>(); };
-<<<<<<< HEAD
     measure_makers[name<MismatchCount>()]            = [] () { return make_wrapped_measure<MismatchCount>(); };
     measure_makers[name<MismatchFraction>()]         = [] () { return make_wrapped_measure<MismatchFraction>(); };
     measure_makers[name<IsRefcall>()]                = [] () { return make_wrapped_measure<IsRefcall>(); };
     measure_makers[name<SomaticContamination>()]     = [] () { return make_wrapped_measure<SomaticContamination>(); };
     measure_makers[name<ReadPositionBias>()]         = [] () { return make_wrapped_measure<ReadPositionBias>(); };
-=======
     measure_makers[name<AltAlleleCount>()]           = [] () { return make_wrapped_measure<AltAlleleCount>(); };
-    measure_makers[name<Realignments>()]             = [] () { return make_wrapped_measure<Realignments>(); };
->>>>>>> 58fac5f5
 }
 
 class UnknownMeasure : public UserError
