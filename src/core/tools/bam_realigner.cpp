--- conflicted
+++ resolved
@@ -177,13 +177,6 @@
     return result;
 }
 
-<<<<<<< HEAD
-auto assign_and_realign(const std::vector<AlignedRead>& reads,
-                        const Genotype<Haplotype>& genotype,
-                        const ReferenceGenome& reference,
-                        const HaplotypeLikelihoodModel& alignment_model,
-                        BAMRealigner::Report& report)
-=======
 auto make_paired_read_templates(const std::vector<AlignedRead>& reads)
 {
     std::vector<AlignedTemplate> result {};
@@ -205,13 +198,15 @@
 }
 
 HaplotypeSupportMap
-compute_haplotype_support_helper(const Genotype<Haplotype>& genotype, const std::vector<AlignedTemplate>& templates,
-                                 AmbiguousReadList& unassigned_reads)
+compute_haplotype_support_helper(const Genotype<Haplotype>& genotype,
+                                 const std::vector<AlignedTemplate>& templates,
+                                 AmbiguousReadList& unassigned_reads,
+                                 const HaplotypeLikelihoodModel& alignment_model)
 {
     AssignmentConfig assigner_config {};
     assigner_config.ambiguous_record = AssignmentConfig::AmbiguousRecord::haplotypes;
     AmbiguousTemplateList unassigned_templates {};
-    const auto template_support = compute_haplotype_support(genotype, templates, unassigned_templates, assigner_config);
+    const auto template_support = compute_haplotype_support(genotype, templates, unassigned_templates, alignment_model, assigner_config);
     HaplotypeSupportMap result {};
     result.reserve(template_support.size());
     for (const auto& p : template_support) {
@@ -243,25 +238,34 @@
 }
 
 HaplotypeSupportMap
-compute_haplotype_support_helper(const Genotype<Haplotype>& genotype, const std::vector<AlignedRead>& reads,
-                                 AmbiguousReadList& unassigned_reads, const ReadLinkage read_linkage)
+compute_haplotype_support_helper(const Genotype<Haplotype>& genotype,
+                                 const std::vector<AlignedRead>& reads,
+                                 AmbiguousReadList& unassigned_reads,
+                                 const HaplotypeLikelihoodModel& alignment_model,
+                                 const ReadLinkage read_linkage)
 {
     switch (read_linkage) {
         case ReadLinkage::paired: {
             const auto templates = make_paired_read_templates(reads);
-            return compute_haplotype_support_helper(genotype, templates, unassigned_reads);
+            return compute_haplotype_support_helper(genotype, templates, unassigned_reads, alignment_model);
         }
         case ReadLinkage::linked: {
             const auto templates = make_linked_read_templates(reads);
-            return compute_haplotype_support_helper(genotype, templates, unassigned_reads);
-        }
-        default: return compute_haplotype_support(genotype, reads, unassigned_reads);
-    }
-}
-
-auto assign_and_realign(const std::vector<AlignedRead>& reads, const Genotype<Haplotype>& genotype,
-                        const ReferenceGenome& reference, const ReadLinkage read_linkage, BAMRealigner::Report& report)
->>>>>>> 99959b2e
+            return compute_haplotype_support_helper(genotype, templates, unassigned_reads, alignment_model);
+        }
+        default: {
+            AssignmentConfig assigner_config {};
+            assigner_config.ambiguous_record = AssignmentConfig::AmbiguousRecord::haplotypes;
+            return compute_haplotype_support(genotype, reads, unassigned_reads, alignment_model, assigner_config);
+        }
+    }
+}
+
+auto assign_and_realign(const std::vector<AlignedRead>& reads,
+                        const Genotype<Haplotype>& genotype,
+                        const ReferenceGenome& reference,
+                        const HaplotypeLikelihoodModel& alignment_model,
+                        BAMRealigner::Report& report)
 {
     std::vector<AnnotatedAlignedRead> result {};
     if (!reads.empty()) {
@@ -270,13 +274,7 @@
             utils::append(realign_and_annotate(reads, genotype[0], reference, alignment_model, genotype.ploidy()), result);
         } else {
             AmbiguousReadList unassigned_reads {};
-<<<<<<< HEAD
-            AssignmentConfig assigner_config {};
-            assigner_config.ambiguous_record = AssignmentConfig::AmbiguousRecord::haplotypes;
-            auto support = compute_haplotype_support(genotype, reads, unassigned_reads, alignment_model, assigner_config);
-=======
-            auto support = compute_haplotype_support_helper(genotype, reads, unassigned_reads, read_linkage);
->>>>>>> 99959b2e
+            auto support = compute_haplotype_support_helper(genotype, reads, unassigned_reads, alignment_model, read_linkage);
             int haplotype_id {0};
             for (auto& p : support) {
                 if (!p.second.empty()) {
@@ -348,11 +346,7 @@
                                       std::make_move_iterator(overlapped_reads.end()));
                 sample_reads_itr = sample.reads.erase(overlapped_reads.begin(), overlapped_reads.end());
                 auto bad_reads = to_annotated(remove_unalignable_reads(genotype_reads));
-<<<<<<< HEAD
-                auto realignments = assign_and_realign(genotype_reads, genotype, reference, config_.alignment_model, report);
-=======
-                auto realignments = assign_and_realign(genotype_reads, genotype, reference, read_linkage, report);
->>>>>>> 99959b2e
+                auto realignments = assign_and_realign(genotype_reads, genotype, reference, config_.alignment_model, read_linkage, report);
                 report.n_reads_unassigned += bad_reads.size();
                 move_merge(bad_reads, realignments);
                 move_merge(realignments, realigned_reads);
